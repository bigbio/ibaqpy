### ibaqpy - IBAQ Python benchmarks and tests 

last update: 2024-05-29  

This repository contains the benchmarks and tests for the IBAQ Python package [ibaqpy](https://github.com/bigbio/ibaqpy). The aim of this document is to provide a detailed description and documentation of different benchmarks on different datasets. An original benchmark of the package was published in [Proteomics in 2023](https://analyticalsciencejournals.onlinelibrary.wiley.com/doi/10.1002/pmic.202300188), but it was only aimed to demonstrate if the package and [quantms](https://quantms.org/bigbio/quantms) could be used to analyze large-scale TMT and LFQ datasets. 

In these series of benchmarks, we aim to test the complete package including the different methods for protein quantification, feature and peptide selection and normalization. Also, we aim to benchmark different metrics and parameters to remove low-quality features and peptides; and finally, we aim to test the performance of the package in different datasets. These are the following questions we aim to answer with these benchmarks:

- How does the ibaqpy package perform in different datasets?
- What method brings the less Coefficient of Variation (CV) in the quantification results across samples? 
- What method brings the best correlation between the ibaq values in TMT vs. LFQ?
- What method brings less technical variability across samples?

> ### Note: Coefficient of Variation (CV) calculation 
> The group computing the coefficient of variation (CV) in this context is following these steps:
> 1. **Data Selection**: They extract human proteins common to all 11 samples from the IBAQ data.
> 2. **Calculating Individual CVs**: For each protein, the CV is calculated across the 11 samples. The CV is defined as the ratio of the standard deviation to the mean of the protein's IBAQ values across the samples. This can be mathematically expressed as:
   
>   `CV = σ / μ`
   
>   where `σ` is the standard deviation and `μ` is the mean of the IBAQ values for a given protein.
>3. **Mean CV Calculation**: They then compute the mean of these individual CVs to get a single value representing the overall variability across all proteins in the dataset.
>
>#### Detailed Steps:
>
>1. **Extraction of Common Proteins**:
>   - Identify proteins that are present in all 11 samples.
>   - Use IBAQ data, which quantifies protein abundances, to gather the necessary values.
>
>2. **Coefficient of Variation for Each Protein**:
>   - For each protein in the dataset, compute the mean (`μ`) and standard deviation (`σ`) of its IBAQ values across the 11 samples.
>   - Calculate the CV for each protein using the formula:
>
>     `CV = σ / μ`
>
>3. **Averaging CVs**:
>   - After calculating the CV for each protein, compute the mean of these CVs. This step provides a single average CV value that summarizes the variability across all proteins in the dataset.
>
>

### Dataset PXD007683

This dataset from Gygi's lab was originally published in JPR as [Proteome-Wide Evaluation of Two Common Protein Quantification Methods](https://pubs.acs.org/doi/10.1021/acs.jproteome.8b00016). The dataset is available at [PXD007683](https://www.ebi.ac.uk/pride/archive/projects/PXD007683). The authors test the ability of two common methods, a tandem mass tagging (TMT) method and a label-free quantitation method (LFQ), to achieve comprehensive quantitative coverage by benchmarking their capacity to measure 3 different levels of change (3-, 2-, and 1.5-fold) across an entire dataset. The authors reported Both methods achieved comparably accurate estimates for all 3-fold-changes. 

We analyzed the dataset using [quantms workflow](https://github.com/bigbio/quantms), results for both TMT and LFQ are available at: 

- [PXD007683-TMT](https://ftp.pride.ebi.ac.uk/pub/databases/pride/resources/proteomes/quantms-benchmark/PXD007683-TMT/).
- [PXD007683-LFQ](https://ftp.pride.ebi.ac.uk/pub/databases/pride/resources/proteomes/quantms-benchmark/PXD007683-LFQ/).

In summary, both datasets were searched with three search engines _SAGE_, _COMET_ and _MSGF+_, and the results were combined with _ConsesusID_ and PSMs and proteins were filtered with a 1% protein and PSM FDR. The quantification was performed with the _quantms_ workflow using the ibaqpy method. Some general statistics:

| Method | Samples | Proteins | Peptides | Features | PSMs    |
|--------|---------|----------|----------|----------|---------|
| TMT    | 11      | 9423     | 77439    | 1409771  | 139891  |
| LFQ    | 11      | 8213     | 54939    | 505906   | 533910  |

#### Coefficient of Variation (CV)

Coefficient of variation for all samples in both experiments using `quantile`, `median`, `median-cov`. We extracted human proteins common to 11 samples from IBAQ data. The mean of the coefficient of variation of all proteins in 11 samples was then calculated.

Compared to the `quantile`, `median` and `median-cov` has a smaller coefficient of variation. `median-cov` has the smallest CV in the lfq experiment.

<center class="half">
<img src='images/method_mean_cv_lfq.png' style="height:300px;"/>
<img src='images/method_mean_cv_tmt.png' style="height:300px;"/>
</center>

#### Variability of specific proteins across samples. 

Coefficient of variation of 30 proteins for all samples in both experiments using `quantile`, `median`, `median-cov`. We randomly selected 30 common proteins from IBAQ data from both experiments and then calculated their CV values in each of the 11 samples. In lfq experiment, `median-cov` did better.

<center class="half">
<img src='images/per_protein_cv.png' style="height:350px;" />
<img src='images/method_per_p_cv_lfq.png' style="height:350px;" />
<img src='images/method_per_p_cv_tmt.png' style="height:350px;" />
</center>

#### Correlation between TMT and LFQ samples

We calculated the correlation of ``log(rIBAQ)`` values for two experiments using ``median-cov``:


<center class="half">
    <img src='images/PXD007683-TMTvsLFQ-density.png' style="flex:1;height:600px;" />
</center>


The previous plot explored the correlation of `rIbaq` values between both experiments TMT and LFQ using the `median-cov` method. In addition, we explored the correlation of `rIbaq` values between 11 samples in the two experiments. 

<div style="display:flex;justify-content:center">
    <img src='images/PXD007683-11samples-density.png' style="flex:1;height:1200px;" />
</div>

The following boxplot shows the coefficient of variation for the 11 samples for both experiments TMT and LFQ using the `median-cov` method. Results show that LFQ has a higher CV than TMT.

<center class="half">
    <img src='images/PXD007683-TMTvsLFQ-boxplot.png' style="flex:1;height:600px;" />
</center>

#### LFQ missing values 

Number of peptides missing in LFQ experiments.

<div style="display:flex;justify-content:center">
    <img src='images/missing_peptides_by_sample.png' style="width:600px;" />
</div>

#### Fold-change detection 3-, 2-, and 1.5-fold. 

Using the `median-cov` approach, we extracted yeast proteins from the 11 samples from IBAQ data. The 11 samples were divided into three groups due to different yeast protein concentrations. ``1x-10%(1,2,3);2x-5%(4,5,6,7);3x-3.3%(8,9,10,11)`` We calculated the mean for the same protein in different samples under the same group, and then calculated the expression difference. 
-  3 fold-change: ``1x/3x``
-  2 fold-change: ``1x/2x``
-  1.5 fold-change: ``2x/1x``

- With median-cov, fold changes are well expressed.

<h3 align='center'>LFQ vs TMT</h3>
<center class="half">
<img src='images/fold_change_lfq.png' style="flex:1;height:400px;" />
<img src='images/fold_change_tmt.png' style="flex:1;height:400px;" />
</center>

Similar to the original results from Gygi's lab, we found that both methods achieved comparably accurate estimates for all 3-fold-changes. However, TMT has a better performance that LFQ for all fold changes. 

### Datasets PXD010154 and PXD016999

In this second benchmark, we aim to test how ibaq values computed for different experiments and datasets correlate. The idea is to find out a method to quantify proteins that enable to integrate them in a single resource like https://quantms.org/baseline. We used the two largest tissue datasets in PRIDE database PXD010154 from Kuster Lab and PXD016999 from GTEX. In total, they study more than 30 tissues. Here we summarized both datasets: 

- [PXD010154](https://www.ebi.ac.uk/pride/archive/projects/PXD010154): The label-free dataset used in the manuscript is a comprehensive analysis of the proteome abundance of 29 healthy human tissues 22. In summary, the samples were collected from 13 male and 16 female healthy donors, and tryptic-peptide samples were analyzed in DDA mode generated using a Q-Exactive Plus mass spectrometer coupled online to a nanoflow LC system (NanoLC-Ultra). Peptides were fractionated via hydrophilic strong anion exchange (hSAX) offline chromatography, enabling deep tissue proteomic fractionation. The dataset was originally analyzed using ENSEMBL GRCh38 proteome using MaxQuant. We created a sample and data relationship format (SDRF) 31 file for the original dataset including the sample metadata, and data search settings including, for example, post-translational modifications, precursor and fragment tolerances [PXD010154 SDRF](https://ftp.pride.ebi.ac.uk/pub/databases/pride/resources/proteomes/absolute-expression/PXD010154/). 

- [PXD016999](https://www.ebi.ac.uk/pride/archive/projects/PXD016999): Additionally, we used an isobaric (TMT) dataset, a quantitative map of the human body that includes data from different tissues 23. The study quantitatively profiled the proteome of 201 samples from 32 different tissue types of 14 healthy individuals. This was achieved using a tandem mass tag (TMT) 10plex/MS3 mass spectrometry strategy, which allows 10 isotopically labelled samples to be analyzed together. To improve proteome coverage, each sample was extensively fractionated. Tissue samples were randomized across TMT 10plex groups for cross-tissue comparison and to minimize technical variations between mass spectrometry runs. The SDRF of the given datasets was annotated and deposited in two different files depending on the instrument used: 
  - [PXD016999-First Instrument](https://ftp.pride.ebi.ac.uk/pub/databases/pride/resources/proteomes/absolute-expression/PXD016999.1/) 
  - [PXD016999-Second Instrument](https://ftp.pride.ebi.ac.uk/pub/databases/pride/resources/proteomes/absolute-expression/PXD016999.2/) 

#### Coefficient of Variation (CV)

 For the DIA experiment of PXD016999, our **sdrf** only annotates experimental information from **skin**. We extract the shared proteins from all samples, calculate the coefficient of variation (CV) of these proteins across all samples, and then divide it by the number of proteins to obtain the average CV value.

<center class="half">
<img src='images/method_mean_cv_016999_lfq.png' style="height:400px;" />
</center>

#### Variability of specific proteins across samples. 

For the DIA experiment of PXD016999, we randomly selected 30 common proteins from IBAQ data and then calculated their CV values in each of the skin samples.

<center class="half">
<img src='images/method_per_p_cv_016999_lfq.png' style="height:400px;" />
</center>

#### Missing values across samples

<<<<<<< HEAD
Number of peptides missing in the DIA experiment of PXD016999.
=======
Number of peptides missing in the DIA experiment of PXD016999.1
>>>>>>> ec0a3664

<center class="half">
<img src='images/missing_value_016999_lfq.png' style="height:400px;" />
</center>

#### Correlation between MaxLFQ and Ibaq for the PXD016999.1
We will normalize the MaxLFQ values of the proteins in the DIANN report by dividing it by the total sum of that sample. Then compare the correlation between the log values of it and the log values of IbaqNorm.

<center class="half">
<img src='images/PXD019909-TMTvsLFQ-density.png' style="height:400px;" />
</center>
<center class="half">
<img src='images/PXD019909-11samples-density.png' style="height:1200px;" />
</center>

#### IbaqLog for 9 tissues shared between datasets PXD016999 and PXD010154.

<center align="center">
<img src='images/9_tissues-boxplot.png' style="height:400px;" />
</center>

#### Correlation between riBAQ values for all quantified proteins between PXD016999 and PXD010154

<center align="center">
<img src='images/9_tissues-density.png' style="height:400px;" />
</center><|MERGE_RESOLUTION|>--- conflicted
+++ resolved
@@ -150,11 +150,7 @@
 
 #### Missing values across samples
 
-<<<<<<< HEAD
-Number of peptides missing in the DIA experiment of PXD016999.
-=======
 Number of peptides missing in the DIA experiment of PXD016999.1
->>>>>>> ec0a3664
 
 <center class="half">
 <img src='images/missing_value_016999_lfq.png' style="height:400px;" />
