--- conflicted
+++ resolved
@@ -293,10 +293,5 @@
             )
             pdf.savefig(density4)
             pdf.savefig(box4)
-<<<<<<< HEAD
         pdf.close()
-    res.to_csv(output, sep="\t", index=False)
-=======
-    pdf.close()
-    res.to_csv(output, sep="\t", index=False)
->>>>>>> 377c67fb
+    res.to_csv(output, sep="\t", index=False)